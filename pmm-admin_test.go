--- conflicted
+++ resolved
@@ -1148,20 +1148,6 @@
 		}
 	}()
 
-<<<<<<< HEAD
-	assert.Equal(t, "", cmdTest.ReadLine()) // No more data
-}
-
-func assertRegexpLines(t *testing.T, rx string, str string, msgAndArgs ...interface{}) bool {
-	expectedScanner := bufio.NewScanner(strings.NewReader(rx))
-	defer func() {
-		if err := expectedScanner.Err(); err != nil {
-			t.Fatal(err)
-		}
-	}()
-
-=======
->>>>>>> fe42512d
 	actualScanner := bufio.NewScanner(strings.NewReader(str))
 	defer func() {
 		if err := actualScanner.Err(); err != nil {
@@ -1176,11 +1162,7 @@
 
 		switch {
 		case asOk && esOk:
-<<<<<<< HEAD
-			ok = ok && assert.Regexp(t, expectedScanner.Text(), actualScanner.Text(), msgAndArgs...)
-=======
 			ok = ok && assert.Regexp(t, "^"+expectedScanner.Text()+"$", actualScanner.Text(), msgAndArgs...)
->>>>>>> fe42512d
 		case asOk:
 			t.Errorf("didn't expect more lines but got: %s", actualScanner.Text())
 			ok = false
@@ -1191,4 +1173,39 @@
 			return ok
 		}
 	}
+}
+
+func assertRegexpLines(t *testing.T, rx string, str string, msgAndArgs ...interface{}) bool {
+	expectedScanner := bufio.NewScanner(strings.NewReader(rx))
+	defer func() {
+		if err := expectedScanner.Err(); err != nil {
+			t.Fatal(err)
+		}
+	}()
+
+	actualScanner := bufio.NewScanner(strings.NewReader(str))
+	defer func() {
+		if err := actualScanner.Err(); err != nil {
+			t.Fatal(err)
+		}
+	}()
+
+	ok := true
+	for {
+		asOk := actualScanner.Scan()
+		esOk := expectedScanner.Scan()
+
+		switch {
+		case asOk && esOk:
+			ok = ok && assert.Regexp(t, expectedScanner.Text(), actualScanner.Text(), msgAndArgs...)
+		case asOk:
+			t.Errorf("didn't expect more lines but got: %s", actualScanner.Text())
+			ok = false
+		case esOk:
+			t.Errorf("didn't got line but expected it to match against: %s", expectedScanner.Text())
+			ok = false
+		default:
+			return ok
+		}
+	}
 }