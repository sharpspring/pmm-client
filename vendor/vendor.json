{
	"comment": "",
	"ignore": "",
	"package": [
		{
			"checksumSHA1": "nX1W2xXs8wsF/UNlO+2fWXO2D60=",
			"path": "github.com/fatih/color",
			"revision": "bf82308e8c8546dc2b945157173eb8a959ae9505",
			"revisionTime": "2016-10-25T12:05:01Z"
		},
		{
			"checksumSHA1": "3xVanMXn/lblhNfZYORorpd8N6E=",
			"path": "github.com/go-sql-driver/mysql",
			"revision": "0b58b37b664c21f3010e836f1b931e1d0b0b0685",
			"revisionTime": "2016-08-02T11:38:42Z"
		},
		{
			"checksumSHA1": "FxAzgInYqGQICldocIuV3MrlCMo=",
			"path": "github.com/hashicorp/consul/api",
			"revision": "8ef76ec85131c9fdde6f6da26431fb40b68881f4",
			"revisionTime": "2016-11-15T01:59:54Z"
		},
		{
			"checksumSHA1": "fSe5y1UgTDeYlnFfUcDA1zzcw+U=",
			"origin": "github.com/hashicorp/consul/vendor/github.com/hashicorp/go-cleanhttp",
			"path": "github.com/hashicorp/go-cleanhttp",
			"revision": "359541a67d46a81411070894a2287bef092aeebb",
			"revisionTime": "2016-05-13T04:38:43Z"
		},
		{
			"checksumSHA1": "oO8c5+ZEFssewIqvHJkGEXHV+i0=",
			"origin": "github.com/hashicorp/consul/vendor/github.com/hashicorp/serf/coordinate",
			"path": "github.com/hashicorp/serf/coordinate",
			"revision": "359541a67d46a81411070894a2287bef092aeebb",
			"revisionTime": "2016-05-13T04:38:43Z"
		},
		{
			"checksumSHA1": "40vJyUB4ezQSn/NSadsKEOrudMc=",
			"path": "github.com/inconshreveable/mousetrap",
			"revision": "76626ae9c91c4f2a10f34cad8ce83ea42c93bb75",
			"revisionTime": "2014-10-17T20:07:13Z"
		},
		{
			"checksumSHA1": "T4PaLboFtj3ClK/pPvbiHxYwJd0=",
			"path": "github.com/jtolds/gls",
			"revision": "8ddce2a84170772b95dd5d576c48d517b22cac63",
			"revisionTime": "2016-01-05T22:08:40Z"
		},
		{
			"checksumSHA1": "0USxm725IUV4xoFomgvWhJe4vLY=",
			"path": "github.com/kardianos/osext",
			"revision": "29ae4ffbc9a6fe9fb2bc5029050ce6996ea1d3bc",
			"revisionTime": "2015-12-22T15:32:29Z"
		},
		{
<<<<<<< HEAD
			"checksumSHA1": "1w738Z9jibsY3pySmdHZHML0pqI=",
			"path": "github.com/mattn/go-colorable",
			"revision": "a392f450ea64cee2b268dfaacdc2502b50a22b18",
			"revisionTime": "2017-03-12T23:57:56Z"
		},
		{
			"checksumSHA1": "xiboM3aeTebmyD7j6tl1psCJ+6o=",
			"path": "github.com/mattn/go-isatty",
			"revision": "57fdcb988a5c543893cc61bce354a6e24ab70022",
			"revisionTime": "2017-03-07T16:30:44Z"
=======
			"checksumSHA1": "YSVlM7pRo/q4ONj1Pg99iHZP8h8=",
			"path": "github.com/mattn/go-colorable",
			"revision": "5411d3eea5978e6cdc258b30de592b60df6aba96",
			"revisionTime": "2017-02-10T17:28:01Z"
		},
		{
			"checksumSHA1": "oHNHTWqqPXjD8QSgWQ4nzMgOPJs=",
			"path": "github.com/mattn/go-isatty",
			"revision": "281032e84ae07510239465db46bf442aa44b953a",
			"revisionTime": "2017-02-09T17:56:15Z"
>>>>>>> 1ea0488c
		},
		{
			"checksumSHA1": "NfM8QiaK07ErHiN/2Vwv/zwMJ7U=",
			"path": "github.com/percona/go-mysql/dsn",
			"revision": "8b6b6a205b05133beec85fb695d17f9074ca79ea",
			"revisionTime": "2016-09-23T14:13:10Z"
		},
		{
			"checksumSHA1": "vM4l4M951S4HDKI2159nB9uGRcM=",
			"path": "github.com/percona/kardianos-service",
			"revision": "feb3bb6021e7754467634ce2d5899a344bf180af",
			"revisionTime": "2016-11-17T11:16:15Z"
		},
		{
			"checksumSHA1": "77jNwmeWSRb4ohYnXMoF6sXXR64=",
			"path": "github.com/percona/pmm/proto",
			"revision": "0fed9855a74efb96a3db4f4496a1bba89e23bf69",
			"revisionTime": "2016-10-28T10:04:23Z"
		},
		{
			"checksumSHA1": "bBwqWzQWZcpkyTmoKicR32H3/po=",
			"path": "github.com/percona/pmm/proto/config",
			"revision": "0fed9855a74efb96a3db4f4496a1bba89e23bf69",
			"revisionTime": "2016-10-28T10:04:23Z"
		},
		{
			"checksumSHA1": "lWNyUf9sbhkV16+o4PTuACsLUy8=",
			"path": "github.com/prometheus/client_golang/api/prometheus",
			"revision": "3fb8ace93bc4ccddea55af62320c2fd109252880",
			"revisionTime": "2016-10-26T11:07:08Z"
		},
		{
			"checksumSHA1": "jmrhp9ab7wdk+Z9ImVyvZM1IpxI=",
			"path": "github.com/prometheus/common/model",
			"revision": "ba1c9185b796b0ca48e40c09edf7951b1a18f349",
			"revisionTime": "2016-05-17T13:00:36Z"
		},
		{
			"checksumSHA1": "AeACOQGimP0W8Bj47lRL7bGMx/Q=",
			"path": "github.com/smartystreets/assertions",
			"revision": "287b4346dc4e71a038c346375a9d572453bc469b",
			"revisionTime": "2016-02-05T03:39:31Z"
		},
		{
			"checksumSHA1": "JN2U+g9zwDkbKnk1iHFsOQeKd5w=",
			"path": "github.com/smartystreets/assertions/internal/go-render/render",
			"revision": "287b4346dc4e71a038c346375a9d572453bc469b",
			"revisionTime": "2016-02-05T03:39:31Z"
		},
		{
			"checksumSHA1": "wT66emrscQAtLzQdmkUCf0LtNpo=",
			"path": "github.com/smartystreets/assertions/internal/oglematchers",
			"revision": "287b4346dc4e71a038c346375a9d572453bc469b",
			"revisionTime": "2016-02-05T03:39:31Z"
		},
		{
			"checksumSHA1": "6ndLHa+Ri2QrHLIRAzAv1V9DM/A=",
			"path": "github.com/smartystreets/goconvey/convey",
			"revision": "bf58a9a1291224109919756b4dcc469c670cc7e4",
			"revisionTime": "2016-02-05T03:35:52Z"
		},
		{
			"checksumSHA1": "2x3M0H7g69Yul0dydYqLklCFDDA=",
			"path": "github.com/smartystreets/goconvey/convey/gotest",
			"revision": "bf58a9a1291224109919756b4dcc469c670cc7e4",
			"revisionTime": "2016-02-05T03:35:52Z"
		},
		{
			"checksumSHA1": "2CTQX2eF4GJ40Lcaokxk7ATHYDw=",
			"path": "github.com/smartystreets/goconvey/convey/reporting",
			"revision": "bf58a9a1291224109919756b4dcc469c670cc7e4",
			"revisionTime": "2016-02-05T03:35:52Z"
		},
		{
			"checksumSHA1": "1ZdHQda7BMeu1rtzagP8bXy8e+U=",
			"path": "github.com/spf13/cobra",
			"revision": "6a8bd97bdb1fc0d08a83459940498ea49d3e8c93",
			"revisionTime": "2016-06-21T20:47:55Z"
		},
		{
			"checksumSHA1": "Pn7h1ayPQzNRn/psOzyn16AuIDI=",
			"path": "github.com/spf13/pflag",
			"revision": "367864438f1b1a3c7db4da06a2f55b144e6784e0",
			"revisionTime": "2016-06-10T19:09:02Z"
		},
		{
			"checksumSHA1": "88lxkrVVZyBqOBOFnNMBwEexiLY=",
			"path": "golang.org/x/net/context",
			"revision": "b400c2eff1badec7022a8c8f5bea058b6315eed7",
			"revisionTime": "2016-06-19T19:44:24Z"
		},
		{
			"checksumSHA1": "bmMDs2TxmkLkvipm2cOjS9aErxg=",
			"path": "golang.org/x/net/context/ctxhttp",
			"revision": "b400c2eff1badec7022a8c8f5bea058b6315eed7",
			"revisionTime": "2016-06-19T19:44:24Z"
		},
		{
			"checksumSHA1": "wQ4j7MpXcajDLyqor16bR1K/uF4=",
			"path": "golang.org/x/sys/windows",
			"revision": "a408501be4d17ee978c04a618e7a1b22af058c0e",
			"revisionTime": "2016-07-03T23:56:20Z"
		},
		{
			"checksumSHA1": "sXdVc7lsf2ZAqFadXudFVybe7lc=",
			"path": "golang.org/x/sys/windows/registry",
			"revision": "a408501be4d17ee978c04a618e7a1b22af058c0e",
			"revisionTime": "2016-07-03T23:56:20Z"
		},
		{
			"checksumSHA1": "cOxKEf5RIE14YYlm8DXMCUqS6WM=",
			"path": "golang.org/x/sys/windows/svc",
			"revision": "a408501be4d17ee978c04a618e7a1b22af058c0e",
			"revisionTime": "2016-07-03T23:56:20Z"
		},
		{
			"checksumSHA1": "x9eqeIMOt6cctlRBW4YgvyfV+XQ=",
			"path": "golang.org/x/sys/windows/svc/eventlog",
			"revision": "a408501be4d17ee978c04a618e7a1b22af058c0e",
			"revisionTime": "2016-07-03T23:56:20Z"
		},
		{
			"checksumSHA1": "9pCzCGIbPIVjt/p62Ks2RHtOIK0=",
			"path": "golang.org/x/sys/windows/svc/mgr",
			"revision": "a408501be4d17ee978c04a618e7a1b22af058c0e",
			"revisionTime": "2016-07-03T23:56:20Z"
		},
		{
			"checksumSHA1": "WjasgTIsk184953fg2dLlaxFk4w=",
			"path": "gopkg.in/DATA-DOG/go-sqlmock.v1",
			"revision": "9958e5c69de03e97ec215b23f6fcae1f600c3fb6",
			"revisionTime": "2016-02-26T19:13:42Z"
		},
		{
			"checksumSHA1": "bwoDoFgIlpD57NfX1zuf0W3Gut0=",
			"path": "gopkg.in/mgo.v2",
			"revision": "b6e2fa371e64216a45e61072a96d4e3859f169da",
			"revisionTime": "2016-02-23T13:38:14Z"
		},
		{
			"checksumSHA1": "+mZKlPX9t4fHOQvkQeCnWw5JjkQ=",
			"path": "gopkg.in/mgo.v2/bson",
			"revision": "3f83fa5005286a7fe593b055f0d7771a7dce4655",
			"revisionTime": "2016-08-18T02:01:20Z"
		},
		{
			"checksumSHA1": "trGhCcEZSOZTwlLfWCRAoXXihW8=",
			"path": "gopkg.in/mgo.v2/internal/json",
			"revision": "3f83fa5005286a7fe593b055f0d7771a7dce4655",
			"revisionTime": "2016-08-18T02:01:20Z"
		},
		{
			"checksumSHA1": "fOxeCpKRYNTTM2VCrsU2S/KEd1s=",
			"path": "gopkg.in/mgo.v2/internal/scram",
			"revision": "b6e2fa371e64216a45e61072a96d4e3859f169da",
			"revisionTime": "2016-02-23T13:38:14Z"
		},
		{
			"checksumSHA1": "gORq5ldNSj1K5uKl5HrOr4mqvB8=",
			"path": "gopkg.in/yaml.v2",
			"revision": "f7716cbe52baa25d2e9b0d0da546fcf909fc16b4",
			"revisionTime": "2015-12-01T16:27:45Z"
		}
	],
	"rootPath": "github.com/percona/pmm-client"
}<|MERGE_RESOLUTION|>--- conflicted
+++ resolved
@@ -53,7 +53,6 @@
 			"revisionTime": "2015-12-22T15:32:29Z"
 		},
 		{
-<<<<<<< HEAD
 			"checksumSHA1": "1w738Z9jibsY3pySmdHZHML0pqI=",
 			"path": "github.com/mattn/go-colorable",
 			"revision": "a392f450ea64cee2b268dfaacdc2502b50a22b18",
@@ -64,18 +63,6 @@
 			"path": "github.com/mattn/go-isatty",
 			"revision": "57fdcb988a5c543893cc61bce354a6e24ab70022",
 			"revisionTime": "2017-03-07T16:30:44Z"
-=======
-			"checksumSHA1": "YSVlM7pRo/q4ONj1Pg99iHZP8h8=",
-			"path": "github.com/mattn/go-colorable",
-			"revision": "5411d3eea5978e6cdc258b30de592b60df6aba96",
-			"revisionTime": "2017-02-10T17:28:01Z"
-		},
-		{
-			"checksumSHA1": "oHNHTWqqPXjD8QSgWQ4nzMgOPJs=",
-			"path": "github.com/mattn/go-isatty",
-			"revision": "281032e84ae07510239465db46bf442aa44b953a",
-			"revisionTime": "2017-02-09T17:56:15Z"
->>>>>>> 1ea0488c
 		},
 		{
 			"checksumSHA1": "NfM8QiaK07ErHiN/2Vwv/zwMJ7U=",
